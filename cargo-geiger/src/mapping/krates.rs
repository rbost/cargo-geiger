use crate::mapping::QueryResolve;

use krates::{Krates, Node, PkgSpec};
use std::str::FromStr;

use cargo_metadata::{Package, PackageId as CargoMetadataPackageId};

pub trait GetNodeForKid {
    fn get_node_for_kid(
        &self,
        package_id: &CargoMetadataPackageId,
    ) -> Option<&Node<Package>>;
}

impl GetNodeForKid for Krates {
    fn get_node_for_kid(
        &self,
        package_id: &CargoMetadataPackageId,
    ) -> Option<&Node<Package>> {
        self.node_for_kid(package_id)
    }
}

impl QueryResolve for Krates {
    fn query_resolve(&self, query: &str) -> Option<CargoMetadataPackageId> {
        match PkgSpec::from_str(query) {
            Ok(package_spec) => self
                .krates_by_name(package_spec.name.as_str())
                .filter(|(_, node)| package_spec.matches(&node.krate))
                .map(|(_, node)| node.krate.clone().id)
                .collect::<Vec<CargoMetadataPackageId>>()
                .pop(),
            _ => {
                eprintln!("Failed to construct PkgSpec from string: {}", query);
                None
            }
        }
    }
}

#[cfg(test)]
mod krates_tests {
    use super::*;
    use crate::lib_tests::construct_krates_and_metadata;

<<<<<<< HEAD
    use crate::lib_tests::construct_krates_and_metadata;
    use crate::mapping::GetPackageIdInformation;

    use cargo_metadata::Version;

=======
    use cargo_metadata::Version;
>>>>>>> 64a3f233
    use rstest::*;

    #[rstest]
    fn get_licence_from_cargo_metadata_package_id_test() {
        let (krates, metadata) = construct_krates_and_metadata();
        let package = metadata.root_package().unwrap();
        let licence_option = &package.id.get_package_id_licence(&krates);
        assert!(licence_option.as_ref().is_some());
        let licence = licence_option.as_ref().unwrap();
        assert_eq!(licence, &String::from("Apache-2.0/MIT"))
    }

    #[rstest]
    fn get_package_name_from_cargo_metadata_package_id_test() {
        let (krates, metadata) = construct_krates_and_metadata();
        let package = metadata.root_package().unwrap();
        let (package_name, _) =
            package.id.get_package_id_name_and_version(&krates).unwrap();
        assert_eq!(package_name, package.name);
    }

    #[rstest]
    fn get_package_version_from_cargo_metadata_package_id_test() {
        let (krates, metadata) = construct_krates_and_metadata();
        let package = metadata.root_package().unwrap();
        let (_, package_version) =
            package.id.get_package_id_name_and_version(&krates).unwrap();
        assert_eq!(package_version, package.version);
    }

    #[rstest]
    fn get_repository_from_cargo_metadata_package_id_test() {
        let (krates, metadata) = construct_krates_and_metadata();
        let package = metadata.root_package().unwrap();
        let repository_option = &package.id.get_package_id_repository(&krates);
        assert!(repository_option.is_some());
        let repository = repository_option.as_ref().unwrap();
        assert_eq!(
            repository,
            &String::from("https://github.com/rust-secure-code/cargo-geiger")
        );
    }

    #[rstest(
        input_query_string,
        expected_package_name,
        expected_package_version,
        case(
            "cargo_metadata:0.12.3",
            "cargo_metadata",
            Version {
                major: 0,
                minor: 12,
                patch: 3,
                pre: vec![],
                build: vec![]
            }
        ),
        case(
            "cargo_metadata:0.12.3",
            "cargo_metadata",
            Version {
                major: 0,
                minor: 12,
                patch: 3,
                pre: vec![],
                build: vec![]
            }
        )
    )]
    fn query_resolve_test(
        input_query_string: &str,
        expected_package_name: &str,
        expected_package_version: Version,
    ) {
        let (krates, _) = construct_krates_and_metadata();
        let package_id = krates.query_resolve(input_query_string).unwrap();

        let (package_name, package_version) =
            package_id.get_package_id_name_and_version(&krates).unwrap();

        assert_eq!(package_name, expected_package_name);
        assert_eq!(package_version, expected_package_version);
    }
}<|MERGE_RESOLUTION|>--- conflicted
+++ resolved
@@ -41,17 +41,11 @@
 #[cfg(test)]
 mod krates_tests {
     use super::*;
-    use crate::lib_tests::construct_krates_and_metadata;
 
-<<<<<<< HEAD
     use crate::lib_tests::construct_krates_and_metadata;
     use crate::mapping::GetPackageIdInformation;
 
     use cargo_metadata::Version;
-
-=======
-    use cargo_metadata::Version;
->>>>>>> 64a3f233
     use rstest::*;
 
     #[rstest]
