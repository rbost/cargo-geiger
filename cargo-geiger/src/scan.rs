--- conflicted
+++ resolved
@@ -238,12 +238,8 @@
         scan::PackageMetrics,
     };
 
-<<<<<<< HEAD
-    use geiger::Count;
+    use cargo_geiger_serde::{Count, UnsafeInfo};
     use rstest::*;
-=======
-    use cargo_geiger_serde::{Count, UnsafeInfo};
->>>>>>> e3445b11
     use std::{collections::HashSet, path::PathBuf};
 
     #[rstest]
